use crate::constants::*;
use crate::model::kasplex::v1::krc20::{Op, TokenTransaction};
use crate::model::kasplex::v1::Protocol;

use kaspa_addresses::Address;
use kaspa_consensus_client::UtxoEntry as ClientUTXO;
use kaspa_consensus_core::sign::sign;
use kaspa_consensus_core::subnets::SubnetworkId;
use kaspa_consensus_core::tx::{
    MutableTransaction, Transaction, TransactionInput, TransactionOutpoint, TransactionOutput,
    UtxoEntry,
};
use kaspa_hashes::Hash;
use kaspa_txscript::opcodes::codes::*;
use kaspa_txscript::script_builder::{ScriptBuilder, ScriptBuilderResult};
use kaspa_txscript::{
    extract_script_pub_key_address, pay_to_address_script, pay_to_script_hash_script,
    pay_to_script_hash_signature_script,
};
use kaspa_wallet_core::tx::{
    Generator, GeneratorSettings, PaymentDestination, PaymentOutputs, PendingTransaction,
};
use kaspa_wallet_core::utxo::UtxoEntryReference;
use kaspa_wrpc_client::prelude::*;
use secp256k1::{rand, Secp256k1, SecretKey};
use std::str::FromStr;
use std::sync::Arc;

#[derive(Debug, Clone)]
pub struct TransactionDetails {
    pub script_sig: Vec<u8>,
    pub recipient: Address,
    pub secret_key: SecretKey,
    pub prev_tx_tid: Hash,
    pub prev_tx_score: u64,
}

pub fn demo_keypair() -> (secp256k1::SecretKey, secp256k1::PublicKey) {
    let secp = Secp256k1::new();
    let (secret_key, public_key) = secp.generate_keypair(&mut rand::thread_rng());
    (secret_key, public_key)
}

pub fn ascii_debug_payload(script_sig: &[u8]) {
    let ascii_string: String = script_sig
        .iter()
        .map(|&b| {
            if b.is_ascii() {
                b as char
            } else {
                '.' // Replace non-ASCII bytes with a placeholder
            }
        })
        .collect();
    println!();
    println!("Envelope debug: {}", ascii_string);
    println!();
}

fn redeem_pubkey(redeem_script: &[u8], pubkey: &[u8]) -> ScriptBuilderResult<Vec<u8>> {
    Ok(ScriptBuilder::new()
        .add_data(pubkey)?
        .add_op(OpCheckSig)?
        .add_op(OpFalse)?
        .add_op(OpIf)?
        .add_data(PROTOCOL_NAMESPACE.as_bytes())?
        // .add_data(&[1])?
        // Force OpPushData1 for metadata to be kasplex compliant
        // .add_data(&vec![0x12; 76])?
        .add_i64(0)?
        .add_data(redeem_script)?
        .add_op(OpEndIf)?
        .drain())
}

<<<<<<< HEAD
#[allow(dead_code)]
fn print_script_sig(script_sig: &[u8]) {
    let mut step = 0;
    let mut incrementing = true;

    for (index, value) in script_sig.iter().enumerate() {
        let overall_position = index * 2;
        let hex_string = format!("{:02x}", value);
        let decimal_value = format!("{:03}", value);
        let ascii_value = if *value >= 0x20 && *value <= 0x7e {
            *value as char
        } else {
            step = 0; // Reset step if the character is non-ASCII
            incrementing = true; // Reset incrementing
            '.'
        };
        let padding = " ".repeat(step * 2);
        println!(
            "{:03} 0x{} | {} | {}{}",
            overall_position, hex_string, decimal_value, padding, ascii_value
        );

        if *value >= 0x20 && *value <= 0x7e {
            if incrementing {
                if step < 10 {
                    step += 1;
                } else {
                    incrementing = false;
                    step -= 1;
                }
            } else if step > 0 {
                step -= 1;
            } else {
                incrementing = true;
                step += 1;
            }
        }
    }
}

=======
>>>>>>> fb260b03
pub fn deploy_token_demo(pubkey: &secp256k1::PublicKey) -> (Address, Vec<u8>) {
    let transaction: TokenTransaction = TokenTransaction {
        protocol: Protocol::from_str("krc-20").unwrap(),
        op: Op::Deploy,
        tick: "TOITOI".to_string(),
        max: Some(100000000000000000),
        limit: Some(100000000000),
        pre: Some(100000000000),
        dec: Some(8),
        amount: None,
        from: None,
        to: None,
        op_score: None,
        hash_rev: None,
        fee_rev: None,
        tx_accept: None,
        op_accept: None,
        op_error: None,
        mts_add: None,
        mts_mod: None,
    };

    let json = serde_json::to_string(&transaction).unwrap();
    println!("{json}");
    let script_sig: Vec<u8> = redeem_pubkey(json.as_bytes(), &pubkey.serialize()[1..33]).unwrap();

    ascii_debug_payload(&script_sig);

    let redeem_lock_p2sh = pay_to_script_hash_script(&script_sig);

    let p2sh =
        extract_script_pub_key_address(&redeem_lock_p2sh, "kaspatest".try_into().unwrap()).unwrap();
    (p2sh, script_sig)
}

pub fn mint_token_demo(pubkey: &secp256k1::PublicKey) -> (Address, Vec<u8>) {
    let transaction: TokenTransaction = TokenTransaction {
        protocol: Protocol::from_str("krc-20").unwrap(),
        op: Op::Mint,
        tick: "TOITOI".to_string(),
        max: None,
        limit: None,
        pre: None,
        dec: None,
        amount: None,
        from: None,
        to: None,
        op_score: None,
        hash_rev: None,
        fee_rev: None,
        tx_accept: None,
        op_accept: None,
        op_error: None,
        mts_add: None,
        mts_mod: None,
    };

    let json = serde_json::to_string(&transaction).unwrap();
    println!("{json}");
    let script_sig: Vec<u8> = redeem_pubkey(json.as_bytes(), &pubkey.serialize()[1..33]).unwrap();

    ascii_debug_payload(&script_sig);

    let redeem_lock_p2sh = pay_to_script_hash_script(&script_sig);

    let p2sh =
        extract_script_pub_key_address(&redeem_lock_p2sh, "kaspatest".try_into().unwrap()).unwrap();
    (p2sh, script_sig)
}

pub fn reveal_transaction(
    TransactionDetails {
        script_sig,
        recipient,
        secret_key,
        prev_tx_tid,
        prev_tx_score,
    }: TransactionDetails,
    payback_amount: u64,
    reveal_fee: u64,
    network_id: NetworkId,
) -> (PendingTransaction, Vec<UtxoEntry>, Transaction) {
    let entry_total_amount = payback_amount + reveal_fee;
    let redeem_lock_p2sh = pay_to_script_hash_script(&script_sig);

    let mut unsigned_tx = Transaction::new(
        0,
        vec![TransactionInput {
            previous_outpoint: TransactionOutpoint {
                transaction_id: prev_tx_tid,
                index: 0,
            },
            signature_script: vec![],
            sequence: 0,
            sig_op_count: 1, // when signed it turns into 1
        }],
        vec![TransactionOutput {
            value: payback_amount,
            script_public_key: pay_to_address_script(&recipient),
        }],
        0,
        SubnetworkId::from_byte(0),
        0,
        vec![],
    );

    let entries = vec![UtxoEntry {
        amount: entry_total_amount,
        script_public_key: redeem_lock_p2sh.clone(),
        block_daa_score: prev_tx_score,
        is_coinbase: false,
    }];

    // Signing the transaction with keypair.
    let tx_clone = unsigned_tx.clone();
    let entries_clone = entries.clone();
    let schnorr_key =
        secp256k1::Keypair::from_seckey_slice(secp256k1::SECP256K1, &secret_key.secret_bytes())
            .unwrap();
    let mut signed_tx = sign(
        MutableTransaction::with_entries(tx_clone, entries_clone),
        schnorr_key,
    );
    let signature = signed_tx.tx.inputs[0].signature_script.clone();

    // Prepend the signature to the unlock script.
    let script_sig = pay_to_script_hash_signature_script(script_sig.clone(), signature).unwrap();
    unsigned_tx.inputs[0]
        .signature_script
        .clone_from(&script_sig);
    signed_tx.tx.inputs[0].signature_script = script_sig;

    let utxo_entry = ClientUTXO {
        address: None,
        outpoint: TransactionOutpoint {
            transaction_id: prev_tx_tid,
            index: 0,
        }
        .into(),
        amount: entry_total_amount,
        script_public_key: redeem_lock_p2sh.clone(),
        block_daa_score: prev_tx_score,
        is_coinbase: false,
    };

    // Transaction generator
    let utxo_entries: Vec<UtxoEntryReference> = vec![];
    let priority_utxo_entries = None;
    let multiplexer = None;
    let sig_op_count = 1;
    let minimum_signatures = 1;
    let utxo_iterator: Box<dyn Iterator<Item = UtxoEntryReference> + Send + Sync + 'static> =
        Box::new(utxo_entries.into_iter());
    let source_utxo_context = None;
    let destination_utxo_context = None;
    let final_priority_fee = reveal_fee.into();
    let final_transaction_payload = None;
    let change_address: Address = recipient.clone();

    let final_transaction_destination = PaymentDestination::PaymentOutputs(PaymentOutputs::from((
        recipient.clone(),
        payback_amount,
    )));

    let settings = GeneratorSettings {
        network_id,
        multiplexer,
        sig_op_count,
        minimum_signatures,
        change_address,
        utxo_iterator,
        priority_utxo_entries,
        source_utxo_context,
        destination_utxo_context,
        final_transaction_priority_fee: final_priority_fee,
        final_transaction_destination,
        final_transaction_payload,
    };
    let generator = Generator::try_new(settings, None, None).unwrap();

    let utxo_entry_ref_from_ref: Vec<UtxoEntryReference> = vec![UtxoEntryReference {
        utxo: Arc::new(utxo_entry.to_owned()),
    }];

    (
        PendingTransaction::try_new(
            &generator,
            signed_tx.tx,
            utxo_entry_ref_from_ref,
            vec![recipient].into_iter().collect(),
            Some(payback_amount),
            0,
            0,
            0,
            reveal_fee,
            reveal_fee,
            kaspa_wallet_core::tx::DataKind::Final,
        )
        .unwrap(),
        entries,
        unsigned_tx,
    )
}

#[cfg(test)]
mod tests {
    use super::*;
    use kaspa_addresses::{Address, Prefix};
    use kaspa_consensus_core::constants::SOMPI_PER_KASPA;
    use kaspa_consensus_core::hashing::sighash::SigHashReusedValues;
    use kaspa_consensus_core::tx::TransactionId;
    use kaspa_consensus_core::tx::VerifiableTransaction;
    use kaspa_txscript::caches::Cache;
    use kaspa_txscript::SigCacheKey;
    use kaspa_txscript::TxScriptEngine;
    use kaspa_txscript_errors::TxScriptError;

    fn print_script_sig(script_sig: &[u8]) {
        let mut step = 0;
        let mut incrementing = true;

        for (index, value) in script_sig.iter().enumerate() {
            let overall_position = index * 2;
            let hex_string = format!("{:02x}", value);
            let decimal_value = format!("{:03}", value);
            let ascii_value = if *value >= 0x20 && *value <= 0x7e {
                *value as char
            } else {
                step = 0; // Reset step if the character is non-ASCII
                incrementing = true; // Reset incrementing
                '.'
            };
            let padding = " ".repeat(step * 2);
            println!(
                "{:03} 0x{} | {} | {}{}",
                overall_position, hex_string, decimal_value, padding, ascii_value
            );

            if *value >= 0x20 && *value <= 0x7e {
                if incrementing {
                    if step < 10 {
                        step += 1;
                    } else {
                        incrementing = false;
                        step -= 1;
                    }
                } else if step > 0 {
                    step -= 1;
                } else {
                    incrementing = true;
                    step += 1;
                }
            }
        }
    }

    #[test]
    pub fn test_and_verify_sign() {
        let (secret_key, public_key) = demo_keypair();
        // let pubkey = ScriptVec::from_slice(&public_key.serialize());
        let test_address = Address::new(
            Prefix::Testnet,
            kaspa_addresses::Version::PubKey,
            &public_key.x_only_public_key().0.serialize(),
        );

        let (_, script_sig) = deploy_token_demo(&public_key);
        let priority_fee_sompi = SOMPI_PER_KASPA;

        let prev_tx_id = TransactionId::from_str(
            "770eb9819a31821d9d2399e2f35e2433b72637e393d71ecc9b8d0250f49153c3",
        )
        .unwrap();

        let test_daa_score = 30310;
        let (_, entries, unsigned_tx) = reveal_transaction(
            TransactionDetails {
                script_sig,
                recipient: test_address,
                secret_key,
                prev_tx_tid: prev_tx_id,
                prev_tx_score: test_daa_score,
            },
            priority_fee_sompi,
            priority_fee_sompi,
            NetworkId::from_str("testnet-11").unwrap(),
        );

        print_script_sig(&unsigned_tx.inputs[0].signature_script);

        let tx = MutableTransaction::with_entries(unsigned_tx, entries);

        let tx = tx.as_verifiable();
        let cache: Cache<SigCacheKey, bool> = Cache::new(10_000);
        let mut reused_values = SigHashReusedValues::new();

        let script_run: Result<(), TxScriptError> =
            tx.populated_inputs()
                .enumerate()
                .try_for_each(|(idx, (input, entry))| {
                    TxScriptEngine::from_transaction_input(
                        &tx,
                        input,
                        idx,
                        entry,
                        &mut reused_values,
                        &cache,
                    )?
                    .execute()
                });

        eprintln!("{:?}", script_run.clone().err());
        assert!(script_run.is_ok());
    }
}<|MERGE_RESOLUTION|>--- conflicted
+++ resolved
@@ -73,7 +73,6 @@
         .drain())
 }
 
-<<<<<<< HEAD
 #[allow(dead_code)]
 fn print_script_sig(script_sig: &[u8]) {
     let mut step = 0;
@@ -114,8 +113,6 @@
     }
 }
 
-=======
->>>>>>> fb260b03
 pub fn deploy_token_demo(pubkey: &secp256k1::PublicKey) -> (Address, Vec<u8>) {
     let transaction: TokenTransaction = TokenTransaction {
         protocol: Protocol::from_str("krc-20").unwrap(),
